import 'dotenv/config';
import express, { type Request, Response, NextFunction } from "express";
import cookieParser from "cookie-parser";
import { registerRoutes } from "./routes";
import { setupVite, serveStatic, log } from "./vite";
import helmet from "helmet";
import session from "express-session";
import csurf from "csurf";
import { randomBytes } from "crypto";
import { initDb } from "./db";
import path from "path";

const app = express();

// Security middlewares
app.use(helmet({
  contentSecurityPolicy: {
    directives: {
      defaultSrc: ["'self'"],
      imgSrc: ["'self'", "data:", "https:", "http:"],
      scriptSrc: ["'self'", "'unsafe-inline'"],
      styleSrc: ["'self'", "'unsafe-inline'"],
      connectSrc: ["'self'", "https:", "http:"]
    },
  },
}));

// Serve uploaded files statically
app.use('/uploads', express.static(path.join(__dirname, 'uploads')));

app.use(express.json({ limit: '10kb' }));
app.use(express.urlencoded({ extended: false, limit: '10kb' }));
app.use(cookieParser());

// Validate session secret is set
if (!process.env.SESSION_SECRET) {
  if (process.env.NODE_ENV === 'production') {
    throw new Error('SESSION_SECRET environment variable must be set in production');
  }
  console.warn('Warning: SESSION_SECRET not set. Using a random secret for development');
}

const SESSION_SECRET = process.env.SESSION_SECRET || randomBytes(32).toString('hex');

// Session management
app.use(session({
  secret: SESSION_SECRET,
  resave: false,
  saveUninitialized: false,
  name: 'session', // Don't use default 'connect.sid'
  cookie: {
    secure: process.env.NODE_ENV === 'production', // Requires HTTPS in production
    httpOnly: true, // Prevents client-side access to the cookie
    maxAge: 24 * 60 * 60 * 1000, // 24 hours
    sameSite: 'strict' // CSRF protection
  }
}));

// CSRF protection - apply after session middleware
const csrfProtection = csurf({
  cookie: {
    key: '_csrf',
    secure: process.env.NODE_ENV === 'production',
    sameSite: 'strict',
    httpOnly: true
  }
});

// Add CSRF protection to all routes except GET requests and public endpoints
app.use((req, res, next) => {
  // Skip CSRF for GET requests as they should be idempotent
  if (req.method === 'GET') {
    return next();
  }

  // Skip CSRF for public endpoints and multipart form data uploads
  const publicPaths = ['/api/signin', '/api/users', '/api/resend-verification', '/api/upload-image'];
  if (publicPaths.includes(req.path) || req.headers['content-type']?.includes('multipart/form-data')) {
    return next();
  }

  // Apply CSRF protection to all other routes
  csrfProtection(req, res, next);
});

// Expose CSRF token to the frontend
app.get('/api/csrf-token', csrfProtection, (req, res) => {
  res.json({ csrfToken: req.csrfToken() });
});

app.use((req, res, next) => {
  const start = Date.now();
  const path = req.path;
  let capturedJsonResponse: Record<string, any> | undefined = undefined;

  const originalResJson = res.json;
  res.json = function (bodyJson, ...args) {
    capturedJsonResponse = bodyJson;
    return originalResJson.apply(res, [bodyJson, ...args]);
  };

  res.on("finish", () => {
    const duration = Date.now() - start;
    if (path.startsWith("/api")) {
      let logLine = `${req.method} ${path} ${res.statusCode} in ${duration}ms`;
      
      // Don't log sensitive authentication responses
      if (capturedJsonResponse && !path.includes("/signin") && !path.includes("/signup")) {
        logLine += ` :: ${JSON.stringify(capturedJsonResponse)}`;
      }

      if (logLine.length > 80) {
        logLine = logLine.slice(0, 79) + "…";
      }

      log(logLine);
    }
  });

  next();
});

(async () => {
  try {
    // Initialize database connection first
    await initDb();
    log('Database initialized successfully');

    // Setup routes after database is ready
    const server = await registerRoutes(app);

    // Global error handler
    app.use((err: any, _req: Request, res: Response, _next: NextFunction) => {
      const status = err.status || err.statusCode || 500;
      const message = err.message || "Internal Server Error";
      log(`Error: ${status} - ${message}`);
      res.status(status).json({ error: message });
    });

    // Setup Vite or static serving
    if (app.get("env") === "development") {
      await setupVite(app, server);
    } else {
      serveStatic(app);
    }

<<<<<<< HEAD
    // Start server
    const port = parseInt(process.env.PORT || '5000', 10);
=======
  // ALWAYS serve the app on the port specified in the environment variable PORT
  // Other ports are firewalled. Default to 5000 if not specified.
  // this serves both the API and the client.
  // It is the only port that is not firewalled.
  const port = parseInt(process.env.PORT || '5000', 10);
  if (!process.env.VERCEL) {
>>>>>>> 77c1b791
    server.listen({
      port,
      host: "127.0.0.1"
    }, () => {
<<<<<<< HEAD
      log(`Server started successfully on port ${port}`);
    });
  } catch (error) {
    log(`Failed to start server: ${error instanceof Error ? error.message : 'Unknown error'}`);
    process.exit(1);
  }
})().catch(error => {
  log(`Unhandled error during server startup: ${error instanceof Error ? error.message : 'Unknown error'}`);
  process.exit(1);
});
=======
      log(`serving on port ${port}`);
    });
  }
})();

export default app;
>>>>>>> 77c1b791
<|MERGE_RESOLUTION|>--- conflicted
+++ resolved
@@ -144,24 +144,21 @@
       serveStatic(app);
     }
 
-<<<<<<< HEAD
-    // Start server
+    // ALWAYS serve the app on the port specified in the environment variable PORT
+    // Other ports are firewalled. Default to 5000 if not specified.
+    // this serves both the API and the client.
+    // It is the only port that is not firewalled.
     const port = parseInt(process.env.PORT || '5000', 10);
-=======
-  // ALWAYS serve the app on the port specified in the environment variable PORT
-  // Other ports are firewalled. Default to 5000 if not specified.
-  // this serves both the API and the client.
-  // It is the only port that is not firewalled.
-  const port = parseInt(process.env.PORT || '5000', 10);
-  if (!process.env.VERCEL) {
->>>>>>> 77c1b791
-    server.listen({
-      port,
-      host: "127.0.0.1"
-    }, () => {
-<<<<<<< HEAD
-      log(`Server started successfully on port ${port}`);
-    });
+    
+    // Only start server if not running on Vercel (serverless)
+    if (!process.env.VERCEL) {
+      server.listen({
+        port,
+        host: "127.0.0.1"
+      }, () => {
+        log(`Server started successfully on port ${port}`);
+      });
+    }
   } catch (error) {
     log(`Failed to start server: ${error instanceof Error ? error.message : 'Unknown error'}`);
     process.exit(1);
@@ -170,11 +167,5 @@
   log(`Unhandled error during server startup: ${error instanceof Error ? error.message : 'Unknown error'}`);
   process.exit(1);
 });
-=======
-      log(`serving on port ${port}`);
-    });
-  }
-})();
 
-export default app;
->>>>>>> 77c1b791
+export default app;